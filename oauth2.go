--- conflicted
+++ resolved
@@ -251,14 +251,9 @@
 func handleOAuth2Callback(o *oauth2.Options, s sessions.Session, w http.ResponseWriter, r *http.Request) {
 	next := extractPath(r.URL.Query().Get("state"))
 	code := r.URL.Query().Get("code")
-<<<<<<< HEAD
+
 	t, err := o.NewTransportFromCode(code)
-	if err != nil {
-=======
-
-	t, err := c.NewTransportWithCode(code)
 	if code == "" || err != nil {
->>>>>>> d3bc7e3b
 		// Pass the error message, or allow dev to provide its own
 		// error handler.
 		http.Redirect(w, r, PathError, http.StatusFound)
